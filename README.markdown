# Hospital Voice Agent 🏥🤖

## Overview 🌟
This project is an AI-driven conversational voice assistant specifically designed for hospital reception and patient assistance. Built using LiveKit Agents and LlamaIndex, it leverages Retrieval-Augmented Generation (RAG) with Zilliz Cloud vector database to provide context-aware responses for medical inquiries, appointment scheduling, and hospital information.

The assistant is optimized for healthcare environments with selective RAG retrieval based on medical trigger words, ensuring fast responses for simple queries while providing detailed information when needed.

Key features:
- **Healthcare-Specific Voice Assistant**: Tailored responses for hospital reception tasks
- **Selective RAG Retrieval**: Uses medical trigger words to determine when to retrieve document context
- **Optimized Embedding Generation**: Advanced caching system to avoid regenerating embeddings
- **ElevenLabs Voice Synthesis**: High-quality, multilingual voice responses
- **Deepgram Speech Recognition**: Accurate speech-to-text with multilingual support
- **Scalable Knowledge Base**: Integrates with Zilliz Cloud for medical document retrieval

## About the Creator 👨‍💻
<<<<<<< HEAD
Hi, I'm a developer passionate about building intelligent healthcare systems that improve patient experience and hospital efficiency. This project integrates cutting-edge AI technologies specifically for medical environments:
- **LlamaIndex** for efficient medical document indexing and retrieval
- **LiveKit Agents** for seamless voice interaction in healthcare settings
- **OpenAI GPT-4o** for medical query understanding and generation
- **Zilliz Cloud** for scalable vector storage of medical knowledge
- **ElevenLabs TTS** for natural voice synthesis
- **Deepgram STT** for accurate speech recognition
=======
Hi, I'm Harsh, an AI Engineer passionate about building intelligent systems that make life easier. I designed and developed this project, integrating cutting-edge technologies like:
- **LLaMA Index** for efficient document indexing and retrieval.
- **LiveKit Agents** for seamless voice interaction.
- **OpenAI GPT-4o** for natural language understanding and generation.
- **Zilliz Cloud** for scalable vector storage.
>>>>>>> 1fcabc35

Feel free to reach out for collaboration on healthcare AI projects! 🌐

## Prerequisites 📋
- Python 3.8+
- Zilliz Cloud account for vector database storage
- OpenAI API key for GPT-4o language model
- ElevenLabs API key for voice synthesis
- Deepgram API key for speech recognition
- LiveKit Agents for voice interaction framework
- LlamaIndex for RAG integration

## Installation 🛠️
1. **Clone the Repository**:
   ```bash
   git clone https://github.com/HarshRajj/hospital.git
   cd hospital
   ```

2. **Set Up a Virtual Environment**:
   ```bash
   python -m venv venv
   source venv/bin/activate  # On Windows: venv\Scripts\activate
   ```

3. **Install Dependencies**:
   ```bash
   pip install -r requirements.txt
   ```

4. **Set Environment Variables**:
   Create a `.env` file in the project root and add your API keys:
   ```
   OPENAI_API_KEY=your-openai-api-key
   ZILLIZ_CLUSTER_ENDPOINT=your-zilliz-cluster-endpoint
   ZILLIZ_API_KEY=your-zilliz-api-key
   ELEVENLABS_API_KEY=your-elevenlabs-api-key
   DEEPGRAM_API_KEY=your-deepgram-api-key
   ```

5. **Prepare Hospital Knowledge Base**:
   - Place medical documents and hospital information in `data/knowledge_base/`
   - Ensure `config/prompt.txt` contains the hospital-specific system prompt
   - Run the document upload script to generate embeddings:
   ```bash
   python src/vector_store/upload_documents.py
   ```

## Usage 🎙️
1. **Start the Hospital Voice Agent**:
   ```bash
   python voice_server.py console
   ```
   This initializes the LiveKit Agents worker, loads the medical knowledge base, and begins listening for voice inputs.

2. **Interact with the Hospital Assistant**:
   - Use a voice client compatible with LiveKit to interact with the assistant
   - Example medical queries:
     - "I need to schedule an appointment with Dr. Smith"
     - "What are your visiting hours?"
     - "Where is the emergency department?"
     - "Do you accept my insurance?"
     - "What services do you offer?"

3. **Monitor System Logs**:
   Logs display RAG decisions, medical query processing, and retrieved context for debugging and optimization.

## Project Structure 🗂️
```
hospital/
├── src/
│   ├── agents/
│   │   └── voice_agent.py          # Hospital voice agent with medical trigger words
│   ├── core/
│   │   ├── config.py               # Configuration and project paths
│   │   └── indexing.py             # Medical document indexing and vector operations
│   ├── vector_store/
│   │   ├── upload_documents.py     # Optimized document upload with embedding cache
│   │   ├── upload_documents_optimized.py  # Enhanced version with batch processing
│   │   └── test_retrieval.py       # Test medical document retrieval
│   └── utils/
│       └── cloud_utils.py          # Zilliz Cloud connection utilities
├── data/
│   └── knowledge_base/             # Medical documents and hospital information
├── storage/
│   ├── vector_storage/             # Local vector store persistence
│   └── embedding_cache/            # Cached embeddings for efficiency
├── config/
│   └── prompt.txt                  # Hospital-specific system prompt
├── tests/                          # Test files for medical scenarios
├── voice_server.py                 # Entry point for hospital voice server
├── requirements.txt                # Python dependencies (123 packages)
└── .env                           # Environment variables (API keys)
```

## Key Features ⭐

### 🧠 **Intelligent Embedding Caching**
- **Content-based hashing**: Avoids regenerating embeddings for existing content
- **Persistent cache**: Embeddings stored in `storage/embedding_cache/embeddings.json`
- **Batch processing**: Optimized API calls for multiple documents
- **Performance**: 5-10x faster processing for large knowledge bases

### 🏥 **Medical-Specific Trigger Words**
The system uses healthcare-specific trigger words to determine when to retrieve medical context:
```python
TRIGGER_WORDS = [
    "appointment", "doctor", "physician", "nurse",
    "emergency", "urgent", "pain", "symptoms",
    "insurance", "billing", "payment", "cost",
    "visiting hours", "location", "department",
    "services", "treatment", "medication", "prescription",
    "specialist", "surgery", "lab results", "test"
]
```

### 🎙️ **Advanced Voice Processing**
- **ElevenLabs TTS**: Voice ID "Xb7hH8MSUJpSbSDYk0k2" for natural hospital reception voice
- **Deepgram STT**: "nova-3" model with multilingual support for diverse patient base
- **Silero VAD**: Voice activity detection for seamless conversation flow

## Customization ✨
<<<<<<< HEAD
- **Medical Trigger Words**: Modify `TRIGGER_WORDS` in `src/agents/voice_agent.py` for specific medical domains
- **Voice Configuration**: Update voice ID in `voice_server.py` for different voice characteristics
- **Knowledge Base**: Add hospital-specific documents to `data/knowledge_base/`
- **System Prompt**: Customize hospital greeting and behavior in `config/prompt.txt`
- **RAG Parameters**: Adjust `similarity_top_k` for medical query precision vs. speed balance

## Performance Optimizations 🚀
1. **Embedding Cache**: Automatic caching prevents redundant API calls
2. **Batch Processing**: Processes multiple documents efficiently
3. **Selective RAG**: Only retrieves context for medical queries
4. **Content Hashing**: MD5-based deduplication of document content
5. **Retry Logic**: Robust error handling for API failures

## Contributing 🤝
Contributions to improve healthcare AI are welcome! Please follow these steps:
1. Fork the repository
2. Create a new branch (`git checkout -b feature/medical-improvement`)
3. Make your changes and commit (`git commit -m "Add medical feature"`)
4. Push to your branch (`git push origin feature/medical-improvement`)
5. Open a pull request

## License 📜
This project is licensed under the MIT License. See the [LICENSE](LICENSE) file for details.

## Healthcare Compliance Note ⚖️
This system is designed for general hospital information and appointment assistance. For clinical decision support or patient diagnosis, ensure compliance with healthcare regulations (HIPAA, FDA, etc.) and involve qualified medical professionals.
=======
- **Trigger Words**: Modify the `TRIGGER_WORDS` list in `src/agents/voice_agent.py` to control which queries trigger RAG retrieval. Example:
  ```python
    TRIGGER_WORDS = [
        "appointment", "booking", "schedule", "doctor", "physician",
        "department", "specialty", "cardiology", "neurology", "pediatrics",
        "emergency", "urgent", "insurance", "coverage", "accepted",
        "visiting hours", "location", "directions", "parking",
        "test", "lab", "x-ray", "mri", "ct scan",
        "prescription", "medication", "pharmacy",
        "bill", "billing", "payment", "cost", "fee",
        "patient", "medical record", "history",
        "covid", "vaccination", "flu shot",
        "surgery", "procedure", "consultation",
        "referral", "specialist", "primary care",
        "follow-up", "check-up", "screening",
        "symptoms", "diagnosis", "treatment",
        "who", "what", "where", "when", "why", "how",
        "tell me", "explain", "describe", "give me",
        "information about", "details on", "facts about",
    ]
  ```
- **RAG Parameters**: Adjust `similarity_top_k` in the `as_retriever()` call to balance retrieval speed and accuracy.

## Contributing 🤝
Contributions are welcome! Please follow these steps:
1. Fork the repository.
2. Create a new branch (`git checkout -b feature/your-feature`).
3. Make your changes and commit (`git commit -m "Add your feature"`).
>>>>>>> 1fcabc35
<|MERGE_RESOLUTION|>--- conflicted
+++ resolved
@@ -14,21 +14,13 @@
 - **Scalable Knowledge Base**: Integrates with Zilliz Cloud for medical document retrieval
 
 ## About the Creator 👨‍💻
-<<<<<<< HEAD
-Hi, I'm a developer passionate about building intelligent healthcare systems that improve patient experience and hospital efficiency. This project integrates cutting-edge AI technologies specifically for medical environments:
-- **LlamaIndex** for efficient medical document indexing and retrieval
-- **LiveKit Agents** for seamless voice interaction in healthcare settings
-- **OpenAI GPT-4o** for medical query understanding and generation
-- **Zilliz Cloud** for scalable vector storage of medical knowledge
-- **ElevenLabs TTS** for natural voice synthesis
-- **Deepgram STT** for accurate speech recognition
-=======
+
 Hi, I'm Harsh, an AI Engineer passionate about building intelligent systems that make life easier. I designed and developed this project, integrating cutting-edge technologies like:
 - **LLaMA Index** for efficient document indexing and retrieval.
 - **LiveKit Agents** for seamless voice interaction.
 - **OpenAI GPT-4o** for natural language understanding and generation.
 - **Zilliz Cloud** for scalable vector storage.
->>>>>>> 1fcabc35
+
 
 Feel free to reach out for collaboration on healthcare AI projects! 🌐
 
@@ -87,7 +79,7 @@
 2. **Interact with the Hospital Assistant**:
    - Use a voice client compatible with LiveKit to interact with the assistant
    - Example medical queries:
-     - "I need to schedule an appointment with Dr. Smith"
+    - "I need to schedule an appointment with Dr. Smith"
      - "What are your visiting hours?"
      - "Where is the emergency department?"
      - "Do you accept my insurance?"
@@ -151,34 +143,7 @@
 - **Silero VAD**: Voice activity detection for seamless conversation flow
 
 ## Customization ✨
-<<<<<<< HEAD
-- **Medical Trigger Words**: Modify `TRIGGER_WORDS` in `src/agents/voice_agent.py` for specific medical domains
-- **Voice Configuration**: Update voice ID in `voice_server.py` for different voice characteristics
-- **Knowledge Base**: Add hospital-specific documents to `data/knowledge_base/`
-- **System Prompt**: Customize hospital greeting and behavior in `config/prompt.txt`
-- **RAG Parameters**: Adjust `similarity_top_k` for medical query precision vs. speed balance
 
-## Performance Optimizations 🚀
-1. **Embedding Cache**: Automatic caching prevents redundant API calls
-2. **Batch Processing**: Processes multiple documents efficiently
-3. **Selective RAG**: Only retrieves context for medical queries
-4. **Content Hashing**: MD5-based deduplication of document content
-5. **Retry Logic**: Robust error handling for API failures
-
-## Contributing 🤝
-Contributions to improve healthcare AI are welcome! Please follow these steps:
-1. Fork the repository
-2. Create a new branch (`git checkout -b feature/medical-improvement`)
-3. Make your changes and commit (`git commit -m "Add medical feature"`)
-4. Push to your branch (`git push origin feature/medical-improvement`)
-5. Open a pull request
-
-## License 📜
-This project is licensed under the MIT License. See the [LICENSE](LICENSE) file for details.
-
-## Healthcare Compliance Note ⚖️
-This system is designed for general hospital information and appointment assistance. For clinical decision support or patient diagnosis, ensure compliance with healthcare regulations (HIPAA, FDA, etc.) and involve qualified medical professionals.
-=======
 - **Trigger Words**: Modify the `TRIGGER_WORDS` list in `src/agents/voice_agent.py` to control which queries trigger RAG retrieval. Example:
   ```python
     TRIGGER_WORDS = [
@@ -207,4 +172,3 @@
 1. Fork the repository.
 2. Create a new branch (`git checkout -b feature/your-feature`).
 3. Make your changes and commit (`git commit -m "Add your feature"`).
->>>>>>> 1fcabc35
